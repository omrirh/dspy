# from peft import PeftConfig, PeftModel
# from transformers import AutoModelForSeq2SeqLM, AutoModelForCausalLM, AutoTokenizer, AutoConfig
import os
from typing import Literal, Optional

from dsp.modules.lm import LM

# from dsp.modules.finetuning.finetune_hf import preprocess_prompt


def openai_to_hf(**kwargs):
    hf_kwargs = {}
    for k, v in kwargs.items():
        if k == "n":
            hf_kwargs["num_return_sequences"] = v
        elif k == "frequency_penalty":
            hf_kwargs["repetition_penalty"] = 1.0 - v
        elif k == "presence_penalty":
            hf_kwargs["diversity_penalty"] = v
        elif k == "max_tokens":
            hf_kwargs["max_new_tokens"] = v
        elif k == "model":
            pass
        else:
            hf_kwargs[k] = v

    return hf_kwargs


class HFModel(LM):
<<<<<<< HEAD
    def __init__(self, model: str, checkpoint: Optional[str] = None, is_client: bool = False,
                 hf_device_map: Literal["auto", "balanced", "balanced_low_0", "sequential"] = "auto",
                 model_kwargs: Optional[dict] = {}):
=======
    def __init__(
        self,
        model: str,
        checkpoint: Optional[str] = None,
        is_client: bool = False,
        hf_device_map: Literal[
            "auto",
            "balanced",
            "balanced_low_0",
            "sequential",
        ] = "auto",
        token: Optional[str] = None,
    ):
>>>>>>> 4144afa7
        """wrapper for Hugging Face models

        Args:
            model (str): HF model identifier to load and use
            checkpoint (str, optional): load specific checkpoints of the model. Defaults to None.
            is_client (bool, optional): whether to access models via client. Defaults to False.
            hf_device_map (str, optional): HF config strategy to load the model.
                Recommeded to use "auto", which will help loading large models using accelerate. Defaults to "auto".
            model_kwargs (dict, optional): additional kwargs to pass to the model. Defaults to None.
        """

        super().__init__(model)
        self.provider = "hf"
        self.is_client = is_client
        self.device_map = hf_device_map

        hf_autoconfig_kwargs = dict(token=token or os.environ.get("HF_TOKEN"))
        hf_autotokenizer_kwargs = hf_autoconfig_kwargs.copy()
        hf_automodel_kwargs = hf_autoconfig_kwargs.copy()
        if not self.is_client:
            try:
                import torch
                from transformers import AutoConfig, AutoModelForCausalLM, AutoModelForSeq2SeqLM, AutoTokenizer
            except ImportError as exc:
                raise ModuleNotFoundError(
                    "You need to install Hugging Face transformers library to use HF models.",
                ) from exc
            self.device = torch.device("cuda" if torch.cuda.is_available() else "cpu")
            try:
                architecture = AutoConfig.from_pretrained(
                    model,
                    **hf_autoconfig_kwargs,
                ).__dict__["architectures"][0]
                self.encoder_decoder_model = ("ConditionalGeneration" in architecture) or (
                    "T5WithLMHeadModel" in architecture
                )
                self.decoder_only_model = ("CausalLM" in architecture) or ("GPT2LMHeadModel" in architecture)
                assert (
                    self.encoder_decoder_model or self.decoder_only_model
                ), f"Unknown HuggingFace model class: {model}"
                self.tokenizer = AutoTokenizer.from_pretrained(
                    model if checkpoint is None else checkpoint,
                    **hf_autotokenizer_kwargs,
                )

                self.rationale = True
                AutoModelClass = AutoModelForSeq2SeqLM if self.encoder_decoder_model else AutoModelForCausalLM
                if checkpoint:
                    # with open(os.path.join(checkpoint, '..', 'compiler_config.json'), 'r') as f:
                    #     config = json.load(f)
                    self.rationale = False  # config['rationale']
                    # if config['peft']:
                    #     peft_config = PeftConfig.from_pretrained(checkpoint)
                    #     self.model = AutoModelClass.from_pretrained(peft_config.base_model_name_or_path, return_dict=True, load_in_8bit=True, device_map=hf_device_map)
                    #     self.model = PeftModel.from_pretrained(self.model, checkpoint)
                    # else:
<<<<<<< HEAD
                    self.model = AutoModelClass.from_pretrained(checkpoint, **model_kwargs).to("cuda")
                else:
                    self.model = AutoModelClass.from_pretrained(model, **model_kwargs).to("cuda")
=======
                    if self.device_map:
                        self.model = AutoModelClass.from_pretrained(
                            checkpoint,
                            device_map=self.device_map,
                            **hf_automodel_kwargs,
                        )
                    else:
                        self.model = AutoModelClass.from_pretrained(
                            checkpoint,
                            **hf_automodel_kwargs,
                        ).to(self.device)
                else:
                    if self.device_map:
                        self.model = AutoModelClass.from_pretrained(
                            model,
                            device_map=self.device_map,
                            **hf_automodel_kwargs,
                        )
                    else:
                        self.model = AutoModelClass.from_pretrained(
                            model,
                            **hf_automodel_kwargs,
                        ).to(self.device)
>>>>>>> 4144afa7
                self.drop_prompt_from_output = False
            except ValueError:
                self.model = AutoModelForCausalLM.from_pretrained(
                    model if checkpoint is None else checkpoint,
<<<<<<< HEAD
                    device_map=hf_device_map,
                    **model_kwargs,
=======
                    device_map=self.device_map,
                    **hf_automodel_kwargs,
>>>>>>> 4144afa7
                )
                self.drop_prompt_from_output = True
                self.tokenizer = AutoTokenizer.from_pretrained(
                    model,
                    **hf_autotokenizer_kwargs,
                )
                self.drop_prompt_from_output = True
        self.history = []

    def basic_request(self, prompt, **kwargs):
        raw_kwargs = kwargs
        kwargs = {**self.kwargs, **kwargs}
        response = self._generate(prompt, **kwargs)

        history = {
            "prompt": prompt,
            "response": response,
            "kwargs": kwargs,
            "raw_kwargs": raw_kwargs,
        }
        self.history.append(history)

        return response

    def _generate(self, prompt, **kwargs):
        assert not self.is_client
        # TODO: Add caching
        kwargs = {**openai_to_hf(**self.kwargs), **openai_to_hf(**kwargs)}
        # print(prompt)
        if isinstance(prompt, dict):
            try:
                prompt = prompt["messages"][0]["content"]
            except (KeyError, IndexError, TypeError):
                print("Failed to extract 'content' from the prompt.")
        inputs = self.tokenizer(prompt, return_tensors="pt").to(self.device)

        # print(kwargs)
        outputs = self.model.generate(**inputs, **kwargs)
        if self.drop_prompt_from_output:
            input_length = inputs.input_ids.shape[1]
            outputs = outputs[:, input_length:]
        completions = [{"text": c} for c in self.tokenizer.batch_decode(outputs, skip_special_tokens=True)]
        response = {
            "prompt": prompt,
            "choices": completions,
        }
        return response

    def __call__(self, prompt, only_completed=True, return_sorted=False, **kwargs):
        assert only_completed, "for now"
        assert return_sorted is False, "for now"

        if kwargs.get("n", 1) > 1 or kwargs.get("temperature", 0.0) > 0.1:
            kwargs["do_sample"] = True

        response = self.request(prompt, **kwargs)
        return [c["text"] for c in response["choices"]]


# @functools.lru_cache(maxsize=None if cache_turn_on else 0)
# @NotebookCacheMemory.cache
# def cached_generate(self, prompt, **kwargs):
#      return self._generate(prompt, **kwargs)<|MERGE_RESOLUTION|>--- conflicted
+++ resolved
@@ -28,11 +28,6 @@
 
 
 class HFModel(LM):
-<<<<<<< HEAD
-    def __init__(self, model: str, checkpoint: Optional[str] = None, is_client: bool = False,
-                 hf_device_map: Literal["auto", "balanced", "balanced_low_0", "sequential"] = "auto",
-                 model_kwargs: Optional[dict] = {}):
-=======
     def __init__(
         self,
         model: str,
@@ -45,8 +40,8 @@
             "sequential",
         ] = "auto",
         token: Optional[str] = None,
+        model_kwargs: Optional[dict] = {},
     ):
->>>>>>> 4144afa7
         """wrapper for Hugging Face models
 
         Args:
@@ -55,7 +50,7 @@
             is_client (bool, optional): whether to access models via client. Defaults to False.
             hf_device_map (str, optional): HF config strategy to load the model.
                 Recommeded to use "auto", which will help loading large models using accelerate. Defaults to "auto".
-            model_kwargs (dict, optional): additional kwargs to pass to the model. Defaults to None.
+            model_kwargs (dict, optional): additional kwargs to pass to the model constructor. Defaults to empty dict.
         """
 
         super().__init__(model)
@@ -66,6 +61,7 @@
         hf_autoconfig_kwargs = dict(token=token or os.environ.get("HF_TOKEN"))
         hf_autotokenizer_kwargs = hf_autoconfig_kwargs.copy()
         hf_automodel_kwargs = hf_autoconfig_kwargs.copy()
+        hf_automodel_kwargs.update(model_kwargs)
         if not self.is_client:
             try:
                 import torch
@@ -103,11 +99,6 @@
                     #     self.model = AutoModelClass.from_pretrained(peft_config.base_model_name_or_path, return_dict=True, load_in_8bit=True, device_map=hf_device_map)
                     #     self.model = PeftModel.from_pretrained(self.model, checkpoint)
                     # else:
-<<<<<<< HEAD
-                    self.model = AutoModelClass.from_pretrained(checkpoint, **model_kwargs).to("cuda")
-                else:
-                    self.model = AutoModelClass.from_pretrained(model, **model_kwargs).to("cuda")
-=======
                     if self.device_map:
                         self.model = AutoModelClass.from_pretrained(
                             checkpoint,
@@ -131,18 +122,12 @@
                             model,
                             **hf_automodel_kwargs,
                         ).to(self.device)
->>>>>>> 4144afa7
                 self.drop_prompt_from_output = False
             except ValueError:
                 self.model = AutoModelForCausalLM.from_pretrained(
                     model if checkpoint is None else checkpoint,
-<<<<<<< HEAD
-                    device_map=hf_device_map,
-                    **model_kwargs,
-=======
                     device_map=self.device_map,
                     **hf_automodel_kwargs,
->>>>>>> 4144afa7
                 )
                 self.drop_prompt_from_output = True
                 self.tokenizer = AutoTokenizer.from_pretrained(
